"""
remotes.py

The client and web server needed to control a car remotely.
"""

import time
from datetime import datetime
import json
import io
import os
import copy
import math
from threading import Thread
import numpy as np

import requests
import tornado.gen
import tornado.ioloop
import tornado.web
<<<<<<< HEAD
import tornado.websocket
=======
import tornado.gen
>>>>>>> b72be68a

from PIL import Image


import donkey as dk


class RemoteClient():
    '''
    Class used by a vehicle to send (http post requests) driving data and
    recieve predictions from a remote webserver.
    '''

    def __init__(self, remote_url, vehicle_id='mycar'):

        self.control_url = remote_url + '/api/vehicles/control/' + vehicle_id + '/'
        self.last_milliseconds = 0
        self.session = requests.Session()

        self.log('time,lag\n', write_method='w')

        #initialize state variables (used for threading)
        state = {'img_arr': np.zeros(shape=(120,160)),
                 'angle': 0.0,
                 'throttle': 0.0,
                 'milliseconds': 0,
                 'drive_mode': 'user',
                 'drive': False,
                 'extra': None }

        self.state = state
        self.start()


    def log(self, line, path='lag_log.csv', write_method='a'):
        with open('lag_log.csv', write_method) as f:
            f.write(line)


    def start(self):
        # start the thread send images to and updates from remote
        t = Thread(target=self.update, args=())
        t.daemon = True
        t.start()
        return self


    def update(self):
        '''
        Loop run in separate thread to request input from remote server.

        TODO: show the lag from the server to allow for safety stops, if
        running local pilot.
        '''

        while True:
            #get latest value from server
            resp  = self.decide(self.state['img_arr'],
                                self.state['angle'],
                                self.state['throttle'],
                                self.state['milliseconds'],
                                self.state['extra'])
            if len(resp) == 4:
                angle, throttle, drive_mode, extra = resp
            else:
                angle, throttle, drive_mode  = resp
                extra = None

            #update sate with current values
            self.state['angle'] = angle
            self.state['throttle'] = throttle
            self.state['drive_mode'] = drive_mode
            self.state['resp_extra'] = extra

            if extra and 'drive' in extra.keys():
                self.state['drive'] = bool(extra['drive'])
            else:
                self.state['drive'] = throttle != 0.0

            time.sleep(.02)


    def decide_threaded(self, img_arr, angle, throttle, milliseconds, extra = None):
        '''
        Return the last state given from the remote server.
        '''
        #update the state's image
        self.state['img_arr'] = img_arr
        if extra:
            self.state['extra'] = extra

        #return last returned last remote response.
        return self.state['angle'], self.state['throttle'], self.state['drive_mode'], self.state['drive']

    def decide(self, img_arr, angle, throttle, milliseconds, extra = None):
        '''
        Posts current car sensor data to webserver and returns
        angle and throttle recommendations.
        '''

        #load features
        data = {
                'angle': str(angle),
                'throttle': str(throttle),
                'milliseconds': str(milliseconds)
                }

        if extra:
            data['extra'] = extra

        r = None
        while r == None or r.text == None:
            #Try connecting to server until connection is made.
            start = time.time()

            try:
                r = self.session.post(self.control_url,
                                files={'img': dk.utils.arr_to_binary(img_arr),
                                       'json': json.dumps(data)},
                                       timeout=0.25)

            except (requests.ConnectionError) as err:
                #try to reconnect every 3 seconds
                print("\n Vehicle could not connect to server. Make sure you've " +
                    "started your server and you're referencing the right port.")
                time.sleep(3)

            except (requests.ReadTimeout) as err:
                #Lower throttle if their is a long lag.
                print("\n Request took too long. Retrying")
                return angle, throttle * .8, None


        end = time.time()
        lag = end-start
        self.log('{}, {} \n'.format(datetime.now().time() , lag ))
        #print('remote lag: %s' %lag)
        if r.status_code != 200:
            print("Failed request! Code: " + r.status_code)
            return angle, throttle * .8, None

        data = json.loads(r.text)
        angle = float(data['angle'])
        throttle = float(data['throttle'])
        drive_mode = str(data['drive_mode'])
<<<<<<< HEAD
=======
        
        return angle, throttle, drive_mode
>>>>>>> b72be68a

        if 'extra' in data.keys():
            return angle, throttle, drive_mode, data['extra']

        return angle, throttle, drive_mode


class DonkeyPilotApplication(tornado.web.Application):

    def __init__(self, mydonkey_path='~/mydonkey/'):
        '''
        Create and publish variables needed on many of
        the web handlers.
        '''

        print('Starting Donkey Server...')
        if not os.path.exists(os.path.expanduser(mydonkey_path)):
            raise ValueError('Could not find mydonkey folder. Please run "python scripts/setup.py"')


        self.vehicles = {}

        this_dir = os.path.dirname(os.path.realpath(__file__))
        self.static_file_path = os.path.join(this_dir, 'templates', 'static')

        self.mydonkey_path = os.path.expanduser(mydonkey_path)
        self.sessions_path = os.path.join(self.mydonkey_path, 'sessions')
        self.models_path = os.path.join(self.mydonkey_path, 'models')

        ph = dk.pilots.PilotHandler(self.models_path)
        self.pilots = ph.default_pilots()


        handlers = [

            #temporary redirect until vehicles is not a singleton
            (r"/", HomeView),

            (r"/vehicles/", VehicleListView),

            (r"/vehicles/?(?P<vehicle_id>[A-Za-z0-9-]+)?/",
                VehicleView),


            (r"/api/vehicles/?(?P<vehicle_id>[A-Za-z0-9-]+)?/",
                VehicleAPI),


            (r"/api/vehicles/video/?(?P<vehicle_id>[A-Za-z0-9-]+)?",
                VideoAPI
            ),

            (r"/api/vehicles/control/?(?P<vehicle_id>[A-Za-z0-9-]+)?/",
                ControlAPI),


            (r"/sessions/", SessionListView),
            (r"/sessions/?(?P<session_id>[^/]+)?/?(?P<page>[^/]+)?/download", SessionDownload),

            (r"/sessions/?(?P<session_id>[^/]+)?/?(?P<page>[^/]+)?",
                SessionView),

            (r"/session_image/?(?P<session_id>[^/]+)?/?(?P<img_name>[^/]+)?",
                SessionImageView
            ),


            (r"/pilots/", PilotListView),

            (r"/ws/drives/?(?P<vehicle_id>[A-Za-z0-9-]+)?/", DriveWebSocket),

            (r"/static/(.*)", tornado.web.StaticFileHandler, {"path": self.static_file_path}),

            ]

        settings = {'debug': True}

        super().__init__(handlers, **settings)

    def start(self, port=8887):
        ''' Start the tornado webserver. '''
        print(port)
        self.port = int(port)
        self.listen(self.port)
        tornado.ioloop.IOLoop.instance().start()


    def get_vehicle(self, vehicle_id):
        ''' Returns vehicle if it exists or creates a new one '''

        if vehicle_id not in self.vehicles:
            print('new vehicle')
            sh = dk.sessions.SessionHandler(self.sessions_path)
            self.vehicles[vehicle_id] = dict({
                        'id': vehicle_id,
                        'user_angle': 0,
                        'user_throttle': 0,
                        'drive_mode':'user',
                        'drive': False,
                        'milliseconds': 0,
                        'recording': False,
                        'pilot': dk.pilots.BasePilot(),
                        'session': sh.new()})

        #eprint(self.vehicles)
        return self.vehicles[vehicle_id]


#####################
#                   #
#      vehicles     #
#                   #
#####################


class HomeView(tornado.web.RequestHandler):
    def get(self):
        self.render("templates/home.html")


class VehicleListView(tornado.web.RequestHandler):
    def get(self):
        '''
        Serves a list of the vehicles posting requests to the server.
        '''
        data = {'vehicles':self.application.vehicles}

        self.render("templates/vehicle_list.html", **data)



class VehicleView(tornado.web.RequestHandler):
    def get(self, vehicle_id):
        '''
        Serves page for users to control the vehicle.
        '''

        V = self.application.get_vehicle(vehicle_id)
        pilots = self.application.pilots
        data = {'vehicle': V, 'pilots': pilots}
        self.render("templates/vehicle.html", **data)



class VehicleAPI(tornado.web.RequestHandler):


    def post(self, vehicle_id):
        '''
        Currently this only changes the pilot.
        '''

        V = self.application.get_vehicle(vehicle_id)

        data = tornado.escape.json_decode(self.request.body)
        print('pilot request')
        print(data)
        pilot = next(filter(lambda p: p.name == data['pilot'], self.application.pilots))
        pilot.load()
        V['pilot'] = pilot


class ControlAPI(tornado.web.RequestHandler):

    def post(self, vehicle_id):
        '''
        Receive post requests from a vehicle and returns
        the angle and throttle the car should use. Depending on
        the drive mode the values can come from the user or
        an autopilot.
        '''

        V = self.application.get_vehicle(vehicle_id)

        img = self.request.files['img'][0]['body']
        img = Image.open(io.BytesIO(img))
        img_arr = dk.utils.img_to_arr(img)

        req = None
        if self.request.files['json'][0]['body']:
            req = json.loads((self.request.files['json'][0]['body']).decode('utf-8'))

        #Get angle/throttle from pilot loaded by the server.
        if V['pilot'] is not None:
            pilot_angle, pilot_throttle, pilot_speed = V['pilot'].decide(img_arr)
        else:
            print('no pilot')
            pilot_angle, pilot_throttle, pilot_speed = 0.0, 0.0, 'NaN'

        V['img'] = img
        V['req'] = req
        V['pilot_angle'] = pilot_angle
        V['pilot_throttle'] = pilot_throttle
        V['pilot_speed'] = pilot_speed

        V['speed'] = 0
        if req != None and 'extra' in req.keys() and 'speed' in req['extra'].keys():
            V['speed'] = float(req['extra']['speed'])

        #depending on the drive mode, return user or pilot values

        angle, throttle, speed  = V['user_angle'], V['user_throttle'], 'NaN'
        if V['drive_mode'] == 'auto_angle':
            angle, throttle, speed  = V['pilot_angle'], V['user_throttle'], 'NaN'
        elif V['drive_mode'] == 'auto':
            angle, throttle, speed  = V['pilot_angle'], V['pilot_throttle'], V['pilot_speed']

        print('\r REMOTE: angle: {:+04.2f}   throttle: {:+04.2f}   speed: {:+04.2f}   drive_mode: {}'.format(angle, throttle, V['speed'], V['drive_mode']), end='')


        if V['recording'] == True:
            #save image with encoded angle/throttle values
            V['session'].put(img,
                             angle=angle,
                             throttle=throttle,
                             milliseconds=0.0,
                             req = req)

        #retun angel/throttle values to vehicle with json response
        self.write(json.dumps({'angle': str(angle), 'throttle': str(throttle), 'drive_mode': str(V['drive_mode']), 'extra': { 'drive': V['drive'], 'speed': str(speed) }}))



class VideoAPI(tornado.web.RequestHandler):
    '''
    Serves a MJPEG of the images posted from the vehicle.
    '''
    @tornado.web.asynchronous
    @tornado.gen.coroutine
    def get(self, vehicle_id):

        ioloop = tornado.ioloop.IOLoop.current()
        self.set_header("Content-type", "multipart/x-mixed-replace;boundary=--boundarydonotcross")

        self.served_image_timestamp = time.time()
        my_boundary = "--boundarydonotcross"
        while True:

            interval = .2
            if self.served_image_timestamp + interval < time.time():

                v = self.application.vehicles[vehicle_id]

                if 'img' in v.keys():
                    img = v['img']
                    img = dk.utils.img_to_binary(img)

                    self.write(my_boundary)
                    self.write("Content-type: image/jpeg\r\n")
                    self.write("Content-length: %s\r\n\r\n" % len(img))
                    self.write(img)
                    self.served_image_timestamp = time.time()
                    yield tornado.gen.Task(self.flush)
            else:
                yield tornado.gen.Task(ioloop.add_timeout, ioloop.time() + interval)


class DriveWebSocket(tornado.websocket.WebSocketHandler):

    def open(self, vehicle_id):
        self.vehicle = self.application.get_vehicle(vehicle_id)

    def on_message(self, message):
        V = self.vehicle
        data = tornado.escape.json_decode(message)
        angle = data['angle']
        throttle = data['throttle']

        #set if vehicle is recording
        if 'recording' in data:
            if data['recording']:
                if not 'session' in V or not V['session']:
                    V['session'] = dk.sessions.SessionHandler(self.application.sessions_path).new()
            else:
                V['session'] = None

        #update vehicle angel based on drive mode
        V['drive_mode'] = data['drive_mode']

        if angle is not "":
            V['user_angle'] = angle
        else:
            V['user_angle'] = 0

        if throttle is not "":
            V['user_throttle'] = throttle
        else:
            V['user_throttle'] = 0


#####################
#                   #
#      pilots       #
#                   #
#####################


class PilotListView(tornado.web.RequestHandler):
    def get(self):
        '''
        Render a list of pilots.
        '''
        ph = dk.pilots.PilotHandler(self.application.models_path)
        pilots = ph.default_pilots()
        data = {'pilots': pilots}
        self.render("templates/pilots_list.html", **data)




#####################
#                   #
#     sessions      #
#                   #
#####################



class SessionImageView(tornado.web.RequestHandler):
    def get(self, session_id, img_name):
        ''' Returns jpg images from a session folder '''

        sessions_path = self.application.sessions_path
        path = os.path.join(sessions_path, session_id, img_name)
        f = Image.open(path)
        o = io.BytesIO()
        f.save(o, format="JPEG")
        s = o.getvalue()

        self.set_header('Content-type', 'image/jpg')
        self.set_header('Content-length', len(s))

        self.write(s)



class SessionListView(tornado.web.RequestHandler):

    def get(self):
        '''
        Serves a page showing a list of all the session folders.
        TODO: Move this list creation to the session handler.
        '''

        session_dirs = [f for f in os.scandir(self.application.sessions_path) if f.is_dir() ]
        data = {'session_dirs': session_dirs}
        self.render("templates/session_list.html", **data)



class SessionView(tornado.web.RequestHandler):

    def get(self, session_id, page):
        '''
<<<<<<< HEAD
        Shows all the images saved in the session.
        '''
=======
        Shows all the images saved in the session. 
        '''    
>>>>>>> b72be68a
        from operator import itemgetter

        sessions_path = self.application.sessions_path
        path = os.path.join(sessions_path, session_id)
        imgs = [dk.utils.merge_two_dicts({'name':f.name}, dk.sessions.parse_img_filepath(f.path)) for f in os.scandir(path) if f.is_file() and f.name[-3:] =='jpg' ]
        img_count = len(imgs)

        perpage = 500
        pages = math.ceil(img_count/perpage)
        if page is None:
            page = 1
        else:
            page = int(page)

        if page == 0:
            page = 1

        end = page * perpage
        start = end - perpage
        end = min(end, img_count)


        sorted_imgs = sorted(imgs, key=itemgetter('name'))
        page_list = [p+1 for p in range(pages)]
        session = {'name':session_id, 'imgs': sorted_imgs[start:end]}
        data = {'session': session, 'page_list': page_list, 'this_page':page}
        self.render("templates/session.html", **data)


    def post(self, session_id, page):
        '''
        Deletes selected images
        TODO: move this to an api cal. Page is not needed.
        '''

        data = tornado.escape.json_decode(self.request.body)

        if data['action'] == 'delete_images':
            sessions_path = self.application.sessions_path
            path = os.path.join(sessions_path, session_id)

            for i in data['imgs']:
                os.remove(os.path.join(path, i))
<<<<<<< HEAD
                print('%s removed' %i)
                f = i.split('_')
                f = '_'.join(f[0:2]) + ".json"
                os.remove(os.path.join(path, f))
                print('%s removed' % f)
=======
                #print('%s removed' %i)

#@tornado.gen.coroutine
class SessionDownload(tornado.web.RequestHandler):

    def get(self, session_id, page):
        sessions_path = self.application.sessions_path
        session_path = os.path.join(sessions_path, session_id)
        
        zip_path = os.path.join(sessions_path, session_id + '.zip')
        dk.utils.zip_dir(session_path, zip_path)
                
        self.set_header('Content-Type', 'application/force-download')
        self.set_header('Content-Disposition', 'attachment; filename=%s' % session_id+ ".zip")    
        with open(zip_path, "rb") as f:
            #try:
            while True:
                _buffer = f.read(4096)
                if _buffer:
                    self.write(_buffer)
                else:
                    f.close()
                    self.finish()
                    return
            #except:
            #    raise HTTPError(404)
        raise HTTPError(500)



>>>>>>> b72be68a
<|MERGE_RESOLUTION|>--- conflicted
+++ resolved
@@ -18,11 +18,7 @@
 import tornado.gen
 import tornado.ioloop
 import tornado.web
-<<<<<<< HEAD
 import tornado.websocket
-=======
-import tornado.gen
->>>>>>> b72be68a
 
 from PIL import Image
 
@@ -168,12 +164,7 @@
         angle = float(data['angle'])
         throttle = float(data['throttle'])
         drive_mode = str(data['drive_mode'])
-<<<<<<< HEAD
-=======
         
-        return angle, throttle, drive_mode
->>>>>>> b72be68a
-
         if 'extra' in data.keys():
             return angle, throttle, drive_mode, data['extra']
 
@@ -527,13 +518,8 @@
 
     def get(self, session_id, page):
         '''
-<<<<<<< HEAD
-        Shows all the images saved in the session.
-        '''
-=======
         Shows all the images saved in the session. 
         '''    
->>>>>>> b72be68a
         from operator import itemgetter
 
         sessions_path = self.application.sessions_path
@@ -577,14 +563,11 @@
 
             for i in data['imgs']:
                 os.remove(os.path.join(path, i))
-<<<<<<< HEAD
                 print('%s removed' %i)
                 f = i.split('_')
                 f = '_'.join(f[0:2]) + ".json"
                 os.remove(os.path.join(path, f))
                 print('%s removed' % f)
-=======
-                #print('%s removed' %i)
 
 #@tornado.gen.coroutine
 class SessionDownload(tornado.web.RequestHandler):
@@ -610,8 +593,4 @@
                     return
             #except:
             #    raise HTTPError(404)
-        raise HTTPError(500)
-
-
-
->>>>>>> b72be68a
+        raise HTTPError(500)